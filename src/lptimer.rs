--- conflicted
+++ resolved
@@ -238,21 +238,11 @@
 
             /// Check if the specified event has been triggered for this LowPowerTimer.
             ///
-<<<<<<< HEAD
-            /// This function must be called if an event which this LPTIM listens to has
-            /// generated an interrupt
-            ///
-            /// If the event has occured, and `clear_interrupt` is true, the interrupt flag for this
-            /// event will be cleared. Otherwise, the interrupt flag for this event will not
-            /// be cleared.
-            pub fn is_event_triggered(&mut self, event: Event, clear_interrupt: bool) -> bool {
-=======
             /// If this function returns `true` for an `Event` that this LowPowerTimer is listening for,
             /// [`LowPowerTimer::clear_event_flag`] must be called for that event to prevent the
             /// interrupt from looping eternally. This is not done in a single function to
             /// avoid using a mutable reference for an operation that does not require it.
             pub fn is_event_triggered(&self, event: Event) -> bool {
->>>>>>> 4df4d7bd
                 let reg_val = self.lptim.isr.read();
                 match event {
                     Event::CompareMatch => reg_val.cmpm().bit_is_set(),
@@ -304,7 +294,7 @@
 
         // If the overflow bit is set, we add this to the timer value. It means the `on_interrupt`
         // has not yet happened, and we need to compensate here.
-        let ovf = if self.is_event_triggered(Event::CompareMatch, false) {
+        let ovf = if self.is_event_triggered(Event::AutoReloadMatch) {
             0x10000
         } else {
             0
@@ -321,7 +311,7 @@
 
     unsafe fn reset(&mut self) {
         // Since reset is only called once, we use it to enable the interrupt generation bit.
-        self.listen(Event::CompareMatch);
+        self.listen(Event::AutoReloadMatch);
     }
 
     fn set_compare(&mut self, instant: &Instant<Self>) {
@@ -339,13 +329,14 @@
     }
 
     fn clear_compare_flag(&mut self) {
-        self.is_event_triggered(Event::CompareMatch, true);
+        self.clear_event_flag(Event::CompareMatch);
     }
 
     fn on_interrupt(&mut self) {
         // If there was an overflow, increment the overflow counter.
-        if self.is_event_triggered(Event::AutoReloadMatch, true) {
+        if self.is_event_triggered(Event::AutoReloadMatch) {
             self.ovf += 0x10000;
         }
+        self.clear_event_flag(Event::AutoReloadMatch)
     }
 }